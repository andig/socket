<?php

namespace React\Tests\Socket;

use React\Socket\Server;
use React\EventLoop\StreamSelectLoop;
use React\Stream\Stream;

class ServerTest extends TestCase
{
    private $loop;
    private $server;
    private $port;

    private function createLoop()
    {
        return new StreamSelectLoop();
    }

    /**
     * @covers React\Socket\Server::__construct
     * @covers React\Socket\Server::getPort
     */
    public function setUp()
    {
        $this->loop = $this->createLoop();
        $this->server = new Server(0, $this->loop);

        $this->port = $this->server->getPort();
    }

    /**
     * @covers React\EventLoop\StreamSelectLoop::tick
     * @covers React\Socket\Server::handleConnection
     * @covers React\Socket\Server::createConnection
     */
    public function testConnection()
    {
        $client = stream_socket_client('tcp://localhost:'.$this->port);

        $this->server->on('connection', $this->expectCallableOnce());
        $this->loop->tick();
    }

    /**
     * @covers React\EventLoop\StreamSelectLoop::tick
     * @covers React\Socket\Server::handleConnection
     * @covers React\Socket\Server::createConnection
     */
    public function testConnectionWithManyClients()
    {
        $client1 = stream_socket_client('tcp://localhost:'.$this->port);
        $client2 = stream_socket_client('tcp://localhost:'.$this->port);
        $client3 = stream_socket_client('tcp://localhost:'.$this->port);

        $this->server->on('connection', $this->expectCallableExactly(3));
        $this->loop->tick();
        $this->loop->tick();
        $this->loop->tick();
    }

    /**
     * @covers React\EventLoop\StreamSelectLoop::tick
     * @covers React\Socket\Connection::handleData
     */
    public function testDataEventWillNotBeEmittedWhenClientSendsNoData()
    {
        $client = stream_socket_client('tcp://localhost:'.$this->port);

        $mock = $this->expectCallableNever();

        $this->server->on('connection', function ($conn) use ($mock) {
            $conn->on('data', $mock);
        });
        $this->loop->tick();
        $this->loop->tick();
    }

    /**
     * @covers React\EventLoop\StreamSelectLoop::tick
     * @covers React\Socket\Connection::handleData
     */
    public function testDataWillBeEmittedWithDataClientSends()
    {
        $client = stream_socket_client('tcp://localhost:'.$this->port);

        fwrite($client, "foo\n");

        $mock = $this->expectCallableOnceWith("foo\n");

        $this->server->on('connection', function ($conn) use ($mock) {
            $conn->on('data', $mock);
        });
        $this->loop->tick();
        $this->loop->tick();
    }

    /**
     * @covers React\EventLoop\StreamSelectLoop::tick
     * @covers React\Socket\Connection::handleData
     */
    public function testDataWillBeEmittedEvenWhenClientShutsDownAfterSending()
    {
        $client = stream_socket_client('tcp://localhost:' . $this->port);
        fwrite($client, "foo\n");
        stream_socket_shutdown($client, STREAM_SHUT_WR);

        $mock = $this->expectCallableOnceWith("foo\n");

        $this->server->on('connection', function ($conn) use ($mock) {
            $conn->on('data', $mock);
        });
        $this->loop->tick();
        $this->loop->tick();
    }

    public function testDataWillBeFragmentedToBufferSize()
    {
        $client = stream_socket_client('tcp://localhost:' . $this->port);

        fwrite($client, "Hello World!\n");

        $mock = $this->expectCallableOnceWith("He");

        $this->server->on('connection', function ($conn) use ($mock) {
            $conn->bufferSize = 2;
            $conn->on('data', $mock);
        });
        $this->loop->tick();
        $this->loop->tick();
    }

    public function testLoopWillEndWhenServerIsClosed()
    {
        // explicitly unset server because we already call close()
        $this->server->close();
        $this->server = null;

        $this->loop->run();
    }

<<<<<<< HEAD
    public function testShutDownTwiceIsNoOp()
    {
        $this->server->shutdown();
        $this->server->shutdown();
    }

    public function testGetPortAfterShutDownReturnsNull()
    {
        $this->server->shutdown();
        $this->assertNull($this->server->getPort());
    }

    public function testLoopWillEndWhenServerIsShutDownAfterSingleConnection()
=======
    public function testLoopWillEndWhenServerIsClosedAfterSingleConnection()
>>>>>>> 04bfd606
    {
        $client = stream_socket_client('tcp://localhost:' . $this->port);

        // explicitly unset server because we only accept a single connection
        // and then already call close()
        $server = $this->server;
        $this->server = null;

        $server->on('connection', function ($conn) use ($server) {
            $conn->close();
            $server->close();
        });

        $this->loop->run();
    }

    public function testDataWillBeEmittedInMultipleChunksWhenClientSendsExcessiveAmounts()
    {
        $client = stream_socket_client('tcp://localhost:' . $this->port);
        $stream = new Stream($client, $this->loop);

        $bytes = 1024 * 1024;
        $stream->end(str_repeat('*', $bytes));

        $mock = $this->expectCallableOnce();

        // explicitly unset server because we only accept a single connection
        // and then already call close()
        $server = $this->server;
        $this->server = null;

        $received = 0;
        $server->on('connection', function ($conn) use ($mock, &$received, $server) {
            // count number of bytes received
            $conn->on('data', function ($data) use (&$received) {
                $received += strlen($data);
            });

            $conn->on('end', $mock);

            // do not await any further connections in order to let the loop terminate
            $server->close();
        });

        $this->loop->run();

        $this->assertEquals($bytes, $received);
    }

    /**
     * @covers React\EventLoop\StreamSelectLoop::tick
     */
    public function testConnectionDoesNotEndWhenClientDoesNotClose()
    {
        $client = stream_socket_client('tcp://localhost:'.$this->port);

        $mock = $this->expectCallableNever();

        $this->server->on('connection', function ($conn) use ($mock) {
            $conn->on('end', $mock);
        });
        $this->loop->tick();
        $this->loop->tick();
    }

    /**
     * @covers React\EventLoop\StreamSelectLoop::tick
     * @covers React\Socket\Connection::end
     */
    public function testConnectionDoesEndWhenClientCloses()
    {
        $client = stream_socket_client('tcp://localhost:'.$this->port);

        fclose($client);

        $mock = $this->expectCallableOnce();

        $this->server->on('connection', function ($conn) use ($mock) {
            $conn->on('end', $mock);
        });
        $this->loop->tick();
        $this->loop->tick();
    }

    /**
     * @expectedException React\Socket\ConnectionException
     */
    public function testListenOnBusyPortThrows()
    {
        $another = new Server($this->port, $this->loop);
    }

    /**
     * @covers React\Socket\Server::close
     */
    public function tearDown()
    {
        if ($this->server) {
            $this->server->close();
        }
    }
}<|MERGE_RESOLUTION|>--- conflicted
+++ resolved
@@ -139,23 +139,19 @@
         $this->loop->run();
     }
 
-<<<<<<< HEAD
-    public function testShutDownTwiceIsNoOp()
-    {
-        $this->server->shutdown();
-        $this->server->shutdown();
-    }
-
-    public function testGetPortAfterShutDownReturnsNull()
-    {
-        $this->server->shutdown();
+    public function testCloseTwiceIsNoOp()
+    {
+        $this->server->close();
+        $this->server->close();
+    }
+
+    public function testGetPortAfterCloseReturnsNull()
+    {
+        $this->server->close();
         $this->assertNull($this->server->getPort());
     }
 
-    public function testLoopWillEndWhenServerIsShutDownAfterSingleConnection()
-=======
     public function testLoopWillEndWhenServerIsClosedAfterSingleConnection()
->>>>>>> 04bfd606
     {
         $client = stream_socket_client('tcp://localhost:' . $this->port);
 
