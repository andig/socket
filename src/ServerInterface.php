--- conflicted
+++ resolved
@@ -51,14 +51,7 @@
     /**
      * Returns the port this server is currently listening on
      *
-<<<<<<< HEAD
      * @return ?int the port number or NULL if it is unknown (not applicable to this server socket or already closed)
-=======
-     * This method MUST NOT be called before calling listen().
-     * This method MUST NOT be called after calling close().
-     *
-     * @return int the port number
->>>>>>> 04bfd606
      */
     public function getPort();
 
@@ -67,12 +60,7 @@
      *
      * This will stop listening for new incoming connections on this socket.
      *
-<<<<<<< HEAD
      * Calling this method more than once on the same instance is a NO-OP.
-=======
-     * This method MUST NOT be called before calling listen().
-     * This method MUST NOT be called after calling close().
->>>>>>> 04bfd606
      *
      * @return void
      */
