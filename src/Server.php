<?php

namespace React\Socket;

use Evenement\EventEmitter;
use React\EventLoop\LoopInterface;

/** Emits the connection event */
class Server extends EventEmitter implements ServerInterface
{
    public $master;
    private $loop;

    public function __construct(LoopInterface $loop)
    {
        $this->loop = $loop;
    }

    public function listen($port, $host = '127.0.0.1')
    {
        if (strpos($host, ':') !== false) {
            // enclose IPv6 addresses in square brackets before appending port
            $host = '[' . $host . ']';
        }

        $this->master = @stream_socket_server("tcp://$host:$port", $errno, $errstr);
        if (false === $this->master) {
            $message = "Could not bind to tcp://$host:$port: $errstr";
            throw new ConnectionException($message, $errno);
        }
        stream_set_blocking($this->master, 0);

<<<<<<< HEAD
        $this->loop->addReadStream($this->master, function ($master) {
            $newSocket = @stream_socket_accept($master);
=======
        $that = $this;

        $this->loop->addReadStream($this->master, function ($master) use ($that) {
            $newSocket = stream_socket_accept($master);
>>>>>>> 7065da5a
            if (false === $newSocket) {
                $that->emit('error', array(new \RuntimeException('Error accepting new connection')));

                return;
            }
            $that->handleConnection($newSocket);
        });
    }

    public function handleConnection($socket)
    {
        stream_set_blocking($socket, 0);

        $client = $this->createConnection($socket);

        $this->emit('connection', array($client));
    }

    public function getPort()
    {
        $name = stream_socket_get_name($this->master, false);

        return (int) substr(strrchr($name, ':'), 1);
    }

    public function shutdown()
    {
        $this->loop->removeStream($this->master);
        fclose($this->master);
        $this->removeAllListeners();
    }

    public function createConnection($socket)
    {
        return new Connection($socket, $this->loop);
    }
}<|MERGE_RESOLUTION|>--- conflicted
+++ resolved
@@ -30,15 +30,10 @@
         }
         stream_set_blocking($this->master, 0);
 
-<<<<<<< HEAD
-        $this->loop->addReadStream($this->master, function ($master) {
-            $newSocket = @stream_socket_accept($master);
-=======
         $that = $this;
 
         $this->loop->addReadStream($this->master, function ($master) use ($that) {
-            $newSocket = stream_socket_accept($master);
->>>>>>> 7065da5a
+            $newSocket = @stream_socket_accept($master);
             if (false === $newSocket) {
                 $that->emit('error', array(new \RuntimeException('Error accepting new connection')));
 
