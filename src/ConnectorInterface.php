--- conflicted
+++ resolved
@@ -15,20 +15,11 @@
  * This is usually done via dependency injection, so it's fairly simple to actually
  * swap this implementation against any other implementation of this interface.
  *
- * The interface only offers a single `create()` method.
+ * The interface only offers a single `connect()` method.
  */
 interface ConnectorInterface
 {
     /**
-<<<<<<< HEAD
-     *
-     *
-     * @param string $uri
-     * @return Promise Returns a Promise<\React\Stream\Stream, \Exception>, i.e.
-     *     it either resolves with a Stream instance or rejects with an Exception.
-     */
-    public function connect($uri);
-=======
      * Creates a Promise which resolves with a stream once the connection to the given remote address succeeds
      *
      * The Promise resolves with a `React\Stream\Stream` instance on success or
@@ -39,10 +30,8 @@
      * reject its value with an Exception. It SHOULD clean up any underlying
      * resources and references as applicable.
      *
-     * @param string $host
-     * @param int    $port
+     * @param string $uri
      * @return React\Promise\PromiseInterface resolves with a Stream on success or rejects with an Exception on error
      */
-    public function create($host, $port);
->>>>>>> 5570838d
+    public function connect($uri);
 }