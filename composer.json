--- conflicted
+++ resolved
@@ -8,12 +8,8 @@
         "react/dns": "0.4.*|0.3.*",
         "react/event-loop": "0.4.*|0.3.*",
         "react/stream": "0.4.*|0.3.*",
-<<<<<<< HEAD
-        "react/promise": "^2.1 || ^1.2"
-=======
-        "react/promise": "~2.0|~1.1",
+        "react/promise": "^2.1 || ^1.2",
         "react/promise-timer": "~1.0"
->>>>>>> 32425095
     },
     "autoload": {
         "psr-4": {
